apply plugin: 'android'

dependencies {
  compile project(':libs:SalesforceSDK')
}

android {
<<<<<<< HEAD
  compileSdkVersion 11
  buildToolsVersion "19.0.1"
=======
  compileSdkVersion 8
  buildToolsVersion "20.0.0"
>>>>>>> 5ebc67c8

  sourceSets {

    main {
      manifest.srcFile 'AndroidManifest.xml'
      java.srcDirs = ['src']
      resources.srcDirs = ['src']
      aidl.srcDirs = ['src']
      renderscript.srcDirs = ['src']
      res.srcDirs = ['res']
      assets.srcDirs = ['assets']
    }
  }
  packagingOptions {
    exclude 'META-INF/LICENSE'
    exclude 'META-INF/LICENSE.txt'
    exclude 'META-INF/DEPENDENCIES'
    exclude 'META-INF/NOTICE'
  }

}<|MERGE_RESOLUTION|>--- conflicted
+++ resolved
@@ -5,13 +5,8 @@
 }
 
 android {
-<<<<<<< HEAD
   compileSdkVersion 11
-  buildToolsVersion "19.0.1"
-=======
-  compileSdkVersion 8
   buildToolsVersion "20.0.0"
->>>>>>> 5ebc67c8
 
   sourceSets {
 
