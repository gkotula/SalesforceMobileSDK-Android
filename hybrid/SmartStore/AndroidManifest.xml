--- conflicted
+++ resolved
@@ -2,18 +2,13 @@
 
 <manifest xmlns:android="http://schemas.android.com/apk/res/android"
 	package="com.salesforce.androidsdk.smartstore"
-	android:versionCode="34"
-<<<<<<< HEAD
+	android:versionCode="35"
 	android:versionName="2.3.0.unstable">
 	
 	<application>
-        <!--  SmartStore Inpsector screen -->
+        <!--  SmartStore Inspector screen -->
         <activity android:name="com.salesforce.androidsdk.smartstore.ui.SmartStoreInspectorActivity" />
-	</application>        
-=======
-	android:versionName="2.2.0.unstable">
-    <application />
->>>>>>> d4793ef9
+	</application>
 
     <uses-sdk android:minSdkVersion="8" />
 </manifest>