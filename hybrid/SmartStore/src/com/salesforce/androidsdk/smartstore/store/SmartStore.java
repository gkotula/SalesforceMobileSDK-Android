--- conflicted
+++ resolved
@@ -86,11 +86,7 @@
     // JSON fields added to soup element on insert/update
     public static final String SOUP_ENTRY_ID = "_soupEntryId";
     public static final String SOUP_LAST_MODIFIED_DATE = "_soupLastModifiedDate";
-<<<<<<< HEAD
-    
-=======
-
->>>>>>> 099aff20
+
     // Predicates
     protected static final String SOUP_NAME_PREDICATE = SOUP_NAME_COL + " = ?";
     protected static final String PATH_PREDICATE = PATH_COL + " = ?";
