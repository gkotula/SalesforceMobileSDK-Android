#!/usr/bin/env node

/*
 * Copyright (c) 2013, salesforce.com, inc.
 * All rights reserved.
 * Redistribution and use of this software in source and binary forms, with or
 * without modification, are permitted provided that the following conditions
 * are met:
 * - Redistributions of source code must retain the above copyright notice, this
 * list of conditions and the following disclaimer.
 * - Redistributions in binary form must reproduce the above copyright notice,
 * this list of conditions and the following disclaimer in the documentation
 * and/or other materials provided with the distribution.
 * - Neither the name of salesforce.com, inc. nor the names of its contributors
 * may be used to endorse or promote products derived from this software without
 * specific prior written permission of salesforce.com, inc.
 * THIS SOFTWARE IS PROVIDED BY THE COPYRIGHT HOLDERS AND CONTRIBUTORS "AS IS"
 * AND ANY EXPRESS OR IMPLIED WARRANTIES, INCLUDING, BUT NOT LIMITED TO, THE
 * IMPLIED WARRANTIES OF MERCHANTABILITY AND FITNESS FOR A PARTICULAR PURPOSE
 * ARE DISCLAIMED. IN NO EVENT SHALL THE COPYRIGHT OWNER OR CONTRIBUTORS BE
 * LIABLE FOR ANY DIRECT, INDIRECT, INCIDENTAL, SPECIAL, EXEMPLARY, OR
 * CONSEQUENTIAL DAMAGES (INCLUDING, BUT NOT LIMITED TO, PROCUREMENT OF
 * SUBSTITUTE GOODS OR SERVICES; LOSS OF USE, DATA, OR PROFITS; OR BUSINESS
 * INTERRUPTION) HOWEVER CAUSED AND ON ANY THEORY OF LIABILITY, WHETHER IN
 * CONTRACT, STRICT LIABILITY, OR TORT (INCLUDING NEGLIGENCE OR OTHERWISE)
 * ARISING IN ANY WAY OUT OF THE USE OF THIS SOFTWARE, EVEN IF ADVISED OF THE
 * POSSIBILITY OF SUCH DAMAGE.
 */

// node.js application for working with projects that use the Salesforce Mobile
// SDK for Android.  Currently supports the creation of new apps from different
// app templates.

//
// External modules
// 
var path = require('path');
var outputColors = require('../external/shared/node/outputColors');
var commandLineUtils = require('../external/shared/node/commandLineUtils');
var shelljs = require('shelljs') ;
var fs = require('fs'); 
var cordovaHelper = require('../external/shared/node/cordovaHelper');
var miscUtils = require('../external/shared/node/utils');

<<<<<<< HEAD
var version = '3.1.0';
var minimumCordovaVersion = '3.5';
=======
var version = '3.0.1';
var minimumCordovaVersion = '4.0';
>>>>>>> e9ca0620
var minTargetApi = {'versionNumber': 19, 'versionName': 'KitKat'};
var androidExePath;

// Calling main
main(process.argv);

// 
// Main function
// 
function main(args) {
    var commandLineArgs = args.slice(2, args.length);
    var command = commandLineArgs.shift();

    var processorList = null;
    var commandHandler = null;

    switch (command || '') {
    case 'version':
        console.log('forcedroid version ' + version);
        process.exit(0);
        break;
    case 'create': 
        processorList = createArgsProcessorList(); 
        commandHandler = createApp;
        break;
    default:
        usage();
        process.exit(1);
    };

    commandLineUtils.processArgsInteractive(commandLineArgs, processorList, commandHandler);
}

//
// Usage
//
function usage() {
    console.log(outputColors.cyan + 'Usage:');
    console.log();
    console.log(outputColors.magenta + 'forcedroid create');
    console.log('    --apptype=<Application Type> (native, hybrid_remote, hybrid_local)');
    console.log('    --appname=<Application Name>');
    console.log('    --targetdir=<Target App Folder>');
    console.log('    --packagename=<App Package Identifier> (com.my_company.my_app)');
    console.log('    --targetandroidapi=<Target API> (e.g. 21 for Lollipop — Only required/used for \'native\')');
    console.log('    --startpage=<Path to the remote start page> (/apex/MyPage — Only required/used for \'hybrid_remote\')');
    console.log('    [--usesmartstore=<Whether or not to use SmartStore/SmartSync> (\'yes\' or \'no\'. no by default — Only required/used for \'native\')]');
    console.log(outputColors.cyan + '\nOR\n');
    console.log(outputColors.magenta + 'forcedroid version' + outputColors.reset);
}

//
// Helper for 'create' command
//
function createApp(config) {
    // Verify necessary Android prerequisites.
    androidExePath = getAndroidSDKToolPath();
    if (androidExePath === null) {
        process.exit(8);
    }

    // Native app creation
    if (config.apptype === 'native') {
        config.relativeTemplateDir = path.join('native', 'TemplateApp');
        config.templateAppName = 'Template';
        config.templatePackageName = 'com.salesforce.samples.templateapp';
        createNativeApp(config, true);
    }
    // Hybrid app creation
    else {
        createHybridApp(config);
    }
}

function getAndroidSDKToolPath() {
    var androidHomeDir = process.env.ANDROID_HOME;
    if (typeof androidHomeDir !== 'string') {
        console.log(outputColors.red + 'You must set the ANDROID_HOME environment variable to the path of your installation of the Android SDK.' + outputColors.reset);
        return null;
    }

    var androidExePath = path.join(androidHomeDir, 'tools', 'android');
    var isWindows = (/^win/i).test(process.platform);
    if (isWindows) {
        androidExePath = androidExePath + '.bat';
    }
    if (!fs.existsSync(androidExePath)) {
        console.log(outputColors.red + 'The "android" utility does not exist at ' + androidExePath + '.  Make sure you\'ve properly installed the Android SDK.' + outputColors.reset);
        return null;
    }

    return androidExePath;
}

//
// Helper to create hybrid application
//
function createHybridApp(config) {
    config.projectDir = path.join(config.targetdir, config.appname);
    // console.log("Config:" + JSON.stringify(config, null, 2));

    // Make sure the Cordova CLI client exists.
    var cordovaCliVersion = cordovaHelper.getCordovaCliVersion();
    if (cordovaCliVersion === null) {
        console.log('cordova command line tool could not be found.  Make sure you install the cordova CLI from https://www.npmjs.org/package/cordova.');
        process.exit(6);
    }

    var minimumCordovaVersionNum = miscUtils.getVersionNumberFromString(minimumCordovaVersion);
    var cordovaCliVersionNum = miscUtils.getVersionNumberFromString(cordovaCliVersion);
    if (cordovaCliVersionNum < minimumCordovaVersionNum) {
        console.log('Installed cordova command line tool version (' + cordovaCliVersion + ') is less than the minimum required version (' + minimumCordovaVersion + ').  Please update your version of Cordova.');
        process.exit(7);
    }

    shelljs.exec('cordova create ' + config.projectDir + ' ' + config.packagename + ' ' + config.appname);
    shelljs.pushd(config.projectDir);
    shelljs.exec('cordova platform add android');
    shelljs.exec('cordova plugin add https://github.com/forcedotcom/SalesforceMobileSDK-CordovaPlugin#unstable');

    // Remove the default Cordova app.
    shelljs.rm('-rf', path.join('www', '*'));

    // Copy the sample app, if a local app was selected.
    if (config.apptype === 'hybrid_local') {
        var sampleAppFolder = path.join(__dirname, '..', 'external', 'shared', 'samples', 'userlist');
        shelljs.cp('-R', path.join(sampleAppFolder, '*'), 'www');
    }

    var bootconfig = {
        "remoteAccessConsumerKey": "3MVG9Iu66FKeHhINkB1l7xt7kR8czFcCTUhgoA8Ol2Ltf1eYHOU4SqQRSEitYFDUpqRWcoQ2.dBv_a1Dyu5xa",
        "oauthRedirectURI": "testsfdc:///mobilesdk/detect/oauth/done",
        "oauthScopes": ["web", "api"],
        "isLocal": config.apptype === 'hybrid_local',
        "startPage": config.startpage || 'index.html',
        "errorPage": "error.html",
        "shouldAuthenticate": true,
        "attemptOfflineLoad": false,
        "androidPushNotificationClientId": ""
    };
    // console.log("Bootconfig:" + JSON.stringify(bootconfig, null, 2));

    fs.writeFileSync(path.join('www', 'bootconfig.json'), JSON.stringify(bootconfig, null, 2));
    shelljs.exec('cordova prepare android');
    shelljs.popd();

    // Inform the user of next steps.
    var nextStepsOutput =
        ['',
         outputColors.green + 'Your application project is ready in ' + config.targetdir + '.',
         '',
         outputColors.cyan + 'To use your new application in Eclipse, do the following:' + outputColors.reset,
         '   - Go to File -> Import... ',
         '   - Choose Android -> Existing Android Code into Workspace, and click Next >',
         '   - For the root directory, browse to the ' + outputColors.magenta + config.targetdir + outputColors.reset + ' folder',
         '   - Pick the following projects: ' + config.appname + '/platforms/android, ' + config.appname + '/platforms/android/CordovaLib, ' + config.appname + '/plugins/com.salesforce/android/libs/SmartSync, ' + config.appname + '/plugins/com.salesforce/android/libs/SmartStore and ' + config.appname + '/plugins/com.salesforce/android/libs/SalesforceSDK',
         '   - Click Finish',
         '   - Run your application by right-clicking the ' + config.appname + ' project in Project Explorer, and choosing Run As -> Android Application',
         ''].join('\n');
    console.log(nextStepsOutput);
    console.log(outputColors.cyan + 'Before you ship, make sure to plug your OAuth Client ID,\nCallback URI, and OAuth Scopes into '
        + outputColors.magenta + 'www/bootconfig.json' + outputColors.reset);
}

//
// Helper to create native application
//
function createNativeApp(config, showNextSteps) {
    // Computed config
    config.projectDir = path.join(config.targetdir, config.appname);
    config.bootConfigPath = path.join(config.projectDir, 'res', 'values', 'bootconfig.xml');
    config.templatePackageDir = config.templatePackageName.replace(/\./g, path.sep);
    var packageSdkRootDir = path.resolve(__dirname, '..');
    config.templateDir = path.join(packageSdkRootDir, config.relativeTemplateDir);
    config.templateAppClassName = config.templateAppName + 'App';
    
    // console.log("Config:" + JSON.stringify(config, null, 2));

    // Checking if config.projectDir already exists
    if (fs.existsSync(config.projectDir)) {
        console.log('App folder path \'' + config.projectDir + '\' already exists.  Cannot continue.');
        process.exit(3);
    }

    // Copy the template files to the destination directory.
    shelljs.mkdir('-p', config.projectDir);
    shelljs.cp('-R', path.join(config.templateDir, '*'), config.projectDir);
    shelljs.cp(path.join(config.templateDir, '.project'), config.projectDir);
    shelljs.cp(path.join(config.templateDir, '.classpath'), config.projectDir);
    if (shelljs.error()) {
        console.log('There was an error copying the template files from \'' + config.templateDir + '\' to \'' + config.projectDir + '\': ' + shelljs.error());
        process.exit(4);
    }

    var contentFilesWithReplacements = makeContentReplacementPathsArray(config);

    // Substitute app class name
    var appClassName = config.appname + 'App';
    console.log('Renaming application class to ' + appClassName + ' in source.');
    contentFilesWithReplacements.forEach(function(file) {
        var templateAppClassNameRegExp = new RegExp(config.templateAppClassName, 'g');
        shelljs.sed('-i', templateAppClassNameRegExp, appClassName, file);
    });

    // Substitute app name
    console.log('Renaming application to ' + config.appname + ' in source.');
    contentFilesWithReplacements.forEach(function(file) {
        var templateAppNameRegExp = new RegExp(config.templateAppName, 'g');
        shelljs.sed('-i', templateAppNameRegExp, config.appname, file);
    });

    // Substitute package name.
    console.log('Renaming package name to ' + config.packagename + ' in source.');
    contentFilesWithReplacements.forEach(function(file) {
        var templatePackageNameRegExp = new RegExp(config.templatePackageName.replace(/\./g, '\\.'), 'g');
        shelljs.sed('-i', templatePackageNameRegExp, config.packagename, file);
    });

    // Rename source package folders.
    console.log('Moving source files to proper package path.')
    var srcFilePaths = getTemplateSourceFilePaths(config);
    srcFilePaths.forEach(function(srcFile) {
        fs.renameSync(srcFile.path, path.join(config.projectDir, 'src', srcFile.name));  // Temporary location
    });
    shelljs.rm('-rf', path.join(config.projectDir, 'src', 'com'));
    var packageDir = config.packagename.replace(/\./g, path.sep);
    shelljs.mkdir('-p', path.resolve(config.projectDir, 'src', packageDir));
    srcFilePaths.forEach(function(srcFile) {
        fs.renameSync(path.join(config.projectDir, 'src', srcFile.name), path.resolve(config.projectDir, 'src', packageDir, srcFile.name));
    });

    // Rename the app class name.
    console.log('Renaming the app class filename to ' + appClassName + '.java.');
    var appClassDir = path.join(config.projectDir, 'src', packageDir);
    var templateAppClassPath = path.join(appClassDir, config.templateAppClassName) + '.java';
    var appClassPath = path.join(appClassDir, appClassName) + '.java';
    fs.renameSync(templateAppClassPath, appClassPath);

    // If SmartStore is configured, set it up.
    if (config.usesmartstore) {
        console.log('Adding SmartStore/SmartSync support.');
        shelljs.mkdir('-p', path.join(config.projectDir, 'assets'));  // May not exist for native.
        shelljs.cp(path.join(packageSdkRootDir, 'external', 'sqlcipher', 'assets', 'icudt46l.zip'), path.join(config.projectDir, 'assets', 'icudt46l.zip'));

        console.log('Extending SmartSyncSDKManager instead of SalesforceSDKManager.');
        shelljs.sed('-i', /SalesforceSDKManager/g, 'SmartSyncSDKManager', appClassPath);
        shelljs.sed('-i',
            /com\.salesforce\.androidsdk\.app\.SmartSyncSDKManager/g,
            'com.salesforce.androidsdk.smartsync.app.SmartSyncSDKManager',
            appClassPath);
    }

    // Copy SalesforceSDK library project into the app folder as well, if it's not already there.
    // copy <Android Package>/libs/SalesforceSDK -> <App Folder>/forcedroid/libs/SalesforceSDK
    var salesforceSDKRelativePath = path.join('libs', 'SalesforceSDK');
    copyFromSDK(packageSdkRootDir, config.targetdir, salesforceSDKRelativePath);
    shelljs.exec(androidExePath + ' update project -p ' + path.join(config.targetdir, path.basename(packageSdkRootDir), salesforceSDKRelativePath));

    // Copy Cordova library project into the app folder as well, if it's not already there.
    // copy <Android Package>/external/cordova/framework -> <App Folder>/forcedroid/external/cordova/framework
    var cordovaRelativePath = path.join('external', 'cordova');
    var destCordovaDir = path.join(config.targetdir, path.basename(packageSdkRootDir), cordovaRelativePath);
    copyFromSDK(packageSdkRootDir, config.targetdir, path.join(cordovaRelativePath, 'framework'));
    shelljs.cp(path.join(packageSdkRootDir, cordovaRelativePath, 'VERSION'), destCordovaDir);
    console.log(destCordovaDir);
    shelljs.exec(androidExePath + ' update project -p ' + path.join(destCordovaDir, 'framework'));
    console.log('update done');

    // Copy SmartStore and SmartSync library projects into the app folder as well, if it's not already there - if required.
    // copy <Android Package>/libs/SmartStore -> <App Folder>/forcedroid/libs/SmartStore
    // copy <Android Package>/libs/SmartSync -> <App Folder>/forcedroid/libs/SmartSync
    // copy <Android Package>/external/sqlcipher -> <App Folder>/forcedroid/external/sqlcipher
    if (config.usesmartstore) {
        var smartStoreRelativePath = path.join('libs', 'SmartStore');
        copyFromSDK(packageSdkRootDir, config.targetdir, smartStoreRelativePath);
        shelljs.exec(androidExePath + ' update project -p ' + path.join(config.targetdir, path.basename(packageSdkRootDir), smartStoreRelativePath));
        var smartSyncRelativePath = path.join('libs', 'SmartSync');
        copyFromSDK(packageSdkRootDir, config.targetdir, smartSyncRelativePath);
        shelljs.exec(androidExePath + ' update project -p ' + path.join(config.targetdir, path.basename(packageSdkRootDir), smartSyncRelativePath));
        copyFromSDK(packageSdkRootDir, config.targetdir, path.join('external', 'sqlcipher'));
    }

    // Library project reference
    console.log(outputColors.yellow + 'Fixing project.properties.');
    var projectPropertiesFilePath = path.join(config.projectDir, 'project.properties');
    shelljs.rm(projectPropertiesFilePath);
    var libProject = config.usesmartstore
        ? path.join('..', path.basename(packageSdkRootDir), smartSyncRelativePath)
        : path.join('..', path.basename(packageSdkRootDir), salesforceSDKRelativePath);
    shelljs.exec(androidExePath + ' update project -p ' + config.projectDir + ' -t "android-' + config.targetandroidapi + '" -l ' + libProject);
    '\nmanifestmerger.enabled=true\n'.toEnd(projectPropertiesFilePath);

    // Inform the user of next steps if requested.
    if (showNextSteps) {
        var nextStepsOutput =
            ['',
             outputColors.green + 'Your application project is ready in ' + config.targetdir + '.',
             '',
             outputColors.cyan + 'To use your new application in Eclipse, do the following:' + outputColors.reset,
             '   - Go to File -> Import... ',
             '   - Select General -> Existing Projects into Workspace, and click Next >',
             '   - For the root directory, browse to the ' + outputColors.magenta + config.targetdir + outputColors.reset + ' folder',
             '   - Select the ' + path.basename(libProject) + ', Cordova, and ' + outputColors.magenta + config.appname + outputColors.reset + ' projects, and click Finish',
             '   - Choose \'Build All\' from the Project menu',
             '   - Run your application by right-clicking the project in Project Explorer, and choosing Run As -> Android Application',
             '',
             outputColors.cyan + 'To work with your new project from the command line, use the following instructions:',
             '',
             'To build the new application, do the following:' + outputColors.reset,
             '   - cd ' + config.projectDir,
             '   - ant clean debug',
             '',
             outputColors.cyan + 'To run the application, start an emulator or plug in your device and run:' + outputColors.reset,
             '   - ant installd',
             ''].join('\n');
        console.log(nextStepsOutput);
        var relativeBootConfigPath = path.relative(config.targetdir, config.bootConfigPath);
        console.log(outputColors.cyan + 'Before you ship, make sure to plug your OAuth Client ID,\nCallback URI, and OAuth Scopes into '
                    + outputColors.magenta + relativeBootConfigPath + '.' + outputColors.reset);
    }
}

function makeContentReplacementPathsArray(config) {
    var returnArray = [];
    returnArray.push(path.join(config.projectDir, 'AndroidManifest.xml'));
    returnArray.push(path.join(config.projectDir, '.project'));
    returnArray.push(path.join(config.projectDir, 'build.xml'));
    returnArray.push(path.join(config.projectDir, 'res', 'values', 'strings.xml'));
    returnArray.push(config.bootConfigPath);
    var srcFilePaths = getTemplateSourceFilePaths(config);
    srcFilePaths.forEach(function(srcFile) {
        returnArray.push(srcFile.path);
    });

    return returnArray;
}

function getTemplateSourceFilePaths(config) {
    var srcFilesArray = [];
    var srcDir = path.join(config.projectDir, 'src', config.templatePackageDir);
    fs.readdirSync(srcDir).forEach(function(srcFile) {
        if (/\.java$/.test(srcFile))
            srcFilesArray.push({ 'name': srcFile, 'path': path.join(srcDir, srcFile) });
    });

    return srcFilesArray;
}

function copyFromSDK(packageSdkRootDir, targetDir, srcDirRelative) {
    console.log('Copying ' + srcDirRelative + '.');
    var destDir = path.join(targetDir, path.basename(packageSdkRootDir), path.dirname(srcDirRelative));
    var srcDir = path.join(packageSdkRootDir, srcDirRelative);
    if (!fs.existsSync(path.join(destDir, path.basename(srcDirRelative)))) {
        shelljs.mkdir('-p', destDir);
        shelljs.cp('-R', srcDir, destDir);
        if (shelljs.error()) {
            console.log('There was an error copying ' + srcDirRelative + ' from \'' + packageSdkRootDir + '\' to \'' + destDir + '\': ' + shelljs.error());
            process.exit(5);
        }
    } else {
        console.log(outputColors.cyan + 'INFO:' + outputColors.reset + ' ' + srcDirRelative + ' already exists.  Skipping copy.');
    }
}

//
// Processor list for 'create' command
//
function createArgsProcessorList() {
    var argProcessorList = new commandLineUtils.ArgProcessorList();

    // App type
    addProcessorFor(argProcessorList, 'apptype', 'Enter your application type (native, hybrid_remote, or hybrid_local):', 'App type must be native, hybrid_remote, or hybrid_local.', 
                    function(val) { return ['native', 'hybrid_remote', 'hybrid_local'].indexOf(val) >= 0; });

    // App name
    addProcessorFor(argProcessorList, 'appname', 'Enter your application name:', 'Invalid value for application name: \'$val\'.', /^\S+$/);

    // Target dir
    addProcessorFor(argProcessorList, 'targetdir', 'Enter the target directory of your app:', 'Invalid value for target dir: \'$val\'.',  /^\S+$/);

    // Target API 
    addProcessorForAndroidApi(argProcessorList);

    // Package name
    addProcessorFor(argProcessorList, 'packagename', 'Enter the package name for your app (com.mycompany.my_app):', '\'$val\' is not a valid Java package name.', /^[a-z]+[a-z0-9_]*(\.[a-z]+[a-z0-9_]*)*$/);

    // Start page
    addProcessorFor(argProcessorList, 'startpage', 'Enter the start page for your app (only applicable for hybrid_remote apps):', 'Invalid value for start page: \'$val\'.', /\S+/, 
                    function(argsMap) { return (argsMap['apptype'] === 'hybrid_remote'); });

    // Use SmartStore
    addProcessorFor(argProcessorList, 'usesmartstore', 'Do you want to use SmartStore or SmartSync in your app? [yes/NO] (\'No\' by default)', 'Use smartstore must be yes or no.',
                    function(val) {
                        if (val.trim() === '') return true;
                        return ['yes', 'no'].indexOf(val.toLowerCase()) >= 0;
                    },
                    function(argsMap) { return (argsMap['apptype'] === 'native'); },
                    function(val) { return (val.toLowerCase() === 'yes'); });

    return argProcessorList;
}

//
// Add processor for target android api
// 
function addProcessorForAndroidApi(argProcessorList) { 
    // Target API
    addProcessorFor(argProcessorList, 'targetandroidapi', 'Enter the target Android API version number for your application (at least ' + minTargetApi.versionNumber + ' (' + minTargetApi.versionName + ')):', 'Target API must be at least ' + minTargetApi.versionNumber, 
                    function(val) { var intVal = parseInt(val); return intVal >= minTargetApi.versionNumber; },
                    function(argsMap) { return (argsMap['apptype'] === 'native'); });
}


//
// Helper function to add arg processor
// * argProcessorList: ArgProcessorList
// * argName: string, name of argument
// * prompt: string for prompt
// * error: string for error (can contain $val to print the value typed by the user in the error message)
// * validation: function or regexp or null (no validation)
// * preprocessor: function or null
// * postprocessor: function or null
// 
function addProcessorFor(argProcessorList, argName, prompt, error, validation, preprocessor, postprocessor) {
   argProcessorList.addArgProcessor(argName, prompt, function(val) {
       val = val.trim();

       // validation is either a function or a regexp
       if (typeof validation === 'function' && validation(val)
           || typeof validation === 'object' && typeof validation.test === 'function' && validation.test(val))
       {
           return new commandLineUtils.ArgProcessorOutput(true, typeof postprocessor === 'function' ? postprocessor(val) : val);
       }
       else {
           return new commandLineUtils.ArgProcessorOutput(false, error.replace('$val', val));
       }

   }, preprocessor);
}<|MERGE_RESOLUTION|>--- conflicted
+++ resolved
@@ -42,13 +42,8 @@
 var cordovaHelper = require('../external/shared/node/cordovaHelper');
 var miscUtils = require('../external/shared/node/utils');
 
-<<<<<<< HEAD
 var version = '3.1.0';
-var minimumCordovaVersion = '3.5';
-=======
-var version = '3.0.1';
 var minimumCordovaVersion = '4.0';
->>>>>>> e9ca0620
 var minTargetApi = {'versionNumber': 19, 'versionName': 'KitKat'};
 var androidExePath;
 
