#!/usr/bin/env node

/*
 * Copyright (c) 2013-2015, salesforce.com, inc.
 * All rights reserved.
 * Redistribution and use of this software in source and binary forms, with or
 * without modification, are permitted provided that the following conditions
 * are met:
 * - Redistributions of source code must retain the above copyright notice, this
 * list of conditions and the following disclaimer.
 * - Redistributions in binary form must reproduce the above copyright notice,
 * this list of conditions and the following disclaimer in the documentation
 * and/or other materials provided with the distribution.
 * - Neither the name of salesforce.com, inc. nor the names of its contributors
 * may be used to endorse or promote products derived from this software without
 * specific prior written permission of salesforce.com, inc.
 * THIS SOFTWARE IS PROVIDED BY THE COPYRIGHT HOLDERS AND CONTRIBUTORS "AS IS"
 * AND ANY EXPRESS OR IMPLIED WARRANTIES, INCLUDING, BUT NOT LIMITED TO, THE
 * IMPLIED WARRANTIES OF MERCHANTABILITY AND FITNESS FOR A PARTICULAR PURPOSE
 * ARE DISCLAIMED. IN NO EVENT SHALL THE COPYRIGHT OWNER OR CONTRIBUTORS BE
 * LIABLE FOR ANY DIRECT, INDIRECT, INCIDENTAL, SPECIAL, EXEMPLARY, OR
 * CONSEQUENTIAL DAMAGES (INCLUDING, BUT NOT LIMITED TO, PROCUREMENT OF
 * SUBSTITUTE GOODS OR SERVICES; LOSS OF USE, DATA, OR PROFITS; OR BUSINESS
 * INTERRUPTION) HOWEVER CAUSED AND ON ANY THEORY OF LIABILITY, WHETHER IN
 * CONTRACT, STRICT LIABILITY, OR TORT (INCLUDING NEGLIGENCE OR OTHERWISE)
 * ARISING IN ANY WAY OUT OF THE USE OF THIS SOFTWARE, EVEN IF ADVISED OF THE
 * POSSIBILITY OF SUCH DAMAGE.
 */

// node.js application for working with projects that use the Salesforce Mobile
// SDK for Android.  Currently supports the creation of new apps from different
// app templates.

//
// External modules
// 
var path = require('path');
var outputColors = require('../external/shared/node/outputColors');
var commandLineUtils = require('../external/shared/node/commandLineUtils');
var shelljs = require('shelljs') ;
var fs = require('fs'); 
var cordovaHelper = require('../external/shared/node/cordovaHelper');
var miscUtils = require('../external/shared/node/utils');

<<<<<<< HEAD
var version = '3.3.0';
=======
var version = '3.2.1';
>>>>>>> 6cd1370b
var minimumCordovaVersion = '4.0';
var cordovaPlatformVersion = '3.6.4';
var minTargetApi = {'versionNumber': 21, 'versionName': 'Lollipop'};
var androidExePath;

// Calling main
main(process.argv);

// 
// Main function
// 
function main(args) {
    var commandLineArgs = args.slice(2, args.length);
    var command = commandLineArgs.shift();

    var processorList = null;
    var commandHandler = null;

    switch (command || '') {
    case 'version':
        console.log('forcedroid version ' + version);
        process.exit(0);
        break;
    case 'create': 
        processorList = createArgsProcessorList(); 
        commandHandler = createApp;
        break;
    default:
        usage();
        process.exit(1);
    };

    commandLineUtils.processArgsInteractive(commandLineArgs, processorList, commandHandler);
}

//
// Usage
//
function usage() {
    console.log(outputColors.cyan + 'Usage:');
    console.log();
    console.log(outputColors.magenta + 'forcedroid create');
    console.log('    --apptype=<Application Type> (native, hybrid_remote, hybrid_local)');
    console.log('    --appname=<Application Name>');
    console.log('    --targetdir=<Target App Folder>');
    console.log('    --packagename=<App Package Identifier> (com.my_company.my_app)');
    console.log('    --targetandroidapi=<Target API> (e.g. 21 for Lollipop — Only required/used for \'native\')');
    console.log('    --startpage=<Path to the remote start page> (/apex/MyPage — Only required/used for \'hybrid_remote\')');
    console.log('    [--usesmartstore=<Whether or not to use SmartStore/SmartSync> (\'yes\' or \'no\'. no by default — Only required/used for \'native\')]');
    console.log(outputColors.cyan + '\nOR\n');
    console.log(outputColors.magenta + 'forcedroid version' + outputColors.reset);
}

//
// Helper for 'create' command
//
function createApp(config) {
    // Verify necessary Android prerequisites.
    androidExePath = getAndroidSDKToolPath();
    if (androidExePath === null) {
        process.exit(8);
    }

    // Native app creation
    if (config.apptype === 'native') {
        config.relativeTemplateDir = path.join('native', 'TemplateApp');
        config.templateAppName = 'Template';
        config.templatePackageName = 'com.salesforce.samples.templateapp';
        createNativeApp(config, true);
    }
    // Hybrid app creation
    else {
        createHybridApp(config);
    }
}

function getAndroidSDKToolPath() {
    var androidHomeDir = process.env.ANDROID_HOME;
    if (typeof androidHomeDir !== 'string') {
        console.log(outputColors.red + 'You must set the ANDROID_HOME environment variable to the path of your installation of the Android SDK.' + outputColors.reset);
        return null;
    }

    var androidExePath = path.join(androidHomeDir, 'tools', 'android');
    var isWindows = (/^win/i).test(process.platform);
    if (isWindows) {
        androidExePath = androidExePath + '.bat';
    }
    if (!fs.existsSync(androidExePath)) {
        console.log(outputColors.red + 'The "android" utility does not exist at ' + androidExePath + '.  Make sure you\'ve properly installed the Android SDK.' + outputColors.reset);
        return null;
    }

    return androidExePath;
}

//
// Helper to create hybrid application
//
function createHybridApp(config) {
    config.projectDir = path.join(config.targetdir, config.appname);
    // console.log("Config:" + JSON.stringify(config, null, 2));

    // Make sure the Cordova CLI client exists.
    var cordovaCliVersion = cordovaHelper.getCordovaCliVersion();
    if (cordovaCliVersion === null) {
        console.log('cordova command line tool could not be found.  Make sure you install the cordova CLI from https://www.npmjs.org/package/cordova.');
        process.exit(6);
    }

    var minimumCordovaVersionNum = miscUtils.getVersionNumberFromString(minimumCordovaVersion);
    var cordovaCliVersionNum = miscUtils.getVersionNumberFromString(cordovaCliVersion);
    if (cordovaCliVersionNum < minimumCordovaVersionNum) {
        console.log('Installed cordova command line tool version (' + cordovaCliVersion + ') is less than the minimum required version (' + minimumCordovaVersion + ').  Please update your version of Cordova.');
        process.exit(7);
    }

    shelljs.exec('cordova create "' + config.projectDir + '" ' + config.packagename + ' ' + config.appname);
    shelljs.pushd(config.projectDir);
<<<<<<< HEAD
    shelljs.exec('cordova platform add android');
    shelljs.exec('cordova plugin add https://github.com/forcedotcom/SalesforceMobileSDK-CordovaPlugin#unstable');
=======
    shelljs.exec('cordova platform add android@' + cordovaPlatformVersion);
    shelljs.exec('cordova plugin add https://github.com/forcedotcom/SalesforceMobileSDK-CordovaPlugin');
>>>>>>> 6cd1370b

    // Remove the default Cordova app.
    shelljs.rm('-rf', path.join('www', '*'));

    // Copy the sample app, if a local app was selected.
    if (config.apptype === 'hybrid_local') {
        var sampleAppFolder = path.join(__dirname, '..', 'external', 'shared', 'samples', 'userlist');
        shelljs.cp('-R', path.join(sampleAppFolder, '*'), 'www');
    }

    var bootconfig = {
        "remoteAccessConsumerKey": "3MVG9Iu66FKeHhINkB1l7xt7kR8czFcCTUhgoA8Ol2Ltf1eYHOU4SqQRSEitYFDUpqRWcoQ2.dBv_a1Dyu5xa",
        "oauthRedirectURI": "testsfdc:///mobilesdk/detect/oauth/done",
        "oauthScopes": ["web", "api"],
        "isLocal": config.apptype === 'hybrid_local',
        "startPage": config.startpage || 'index.html',
        "errorPage": "error.html",
        "shouldAuthenticate": true,
        "attemptOfflineLoad": false,
        "androidPushNotificationClientId": ""
    };
    // console.log("Bootconfig:" + JSON.stringify(bootconfig, null, 2));

    fs.writeFileSync(path.join('www', 'bootconfig.json'), JSON.stringify(bootconfig, null, 2));
    shelljs.exec('cordova prepare android');
    shelljs.popd();

    // Inform the user of next steps.
    var nextStepsOutput =
        ['',
         outputColors.green + 'Your application project is ready in ' + config.targetdir + '.',
         '',
         outputColors.cyan + 'To use your new application in Eclipse, do the following:' + outputColors.reset,
         '   - Go to File -> Import... ',
         '   - Choose Android -> Existing Android Code into Workspace, and click Next >',
         '   - For the root directory, browse to the ' + outputColors.magenta + config.targetdir + outputColors.reset + ' folder',
         '   - Pick the following projects: ' + config.appname + '/platforms/android, ' + config.appname + '/platforms/android/CordovaLib, ' + config.appname + '/plugins/com.salesforce/android/libs/SmartSync, ' + config.appname + '/plugins/com.salesforce/android/libs/SmartStore and ' + config.appname + '/plugins/com.salesforce/android/libs/SalesforceSDK',
         '   - Click Finish',
         '   - Run your application by right-clicking the ' + config.appname + ' project in Project Explorer, and choosing Run As -> Android Application',
         ''].join('\n');
    console.log(nextStepsOutput);
    console.log(outputColors.cyan + 'Before you ship, make sure to plug your OAuth Client ID,\nCallback URI, and OAuth Scopes into '
        + outputColors.magenta + 'www/bootconfig.json' + outputColors.reset);
}

//
// Helper to create native application
//
function createNativeApp(config, showNextSteps) {
    // Computed config
    config.projectDir = path.join(config.targetdir, config.appname);
    config.bootConfigPath = path.join(config.projectDir, 'res', 'values', 'bootconfig.xml');
    config.templatePackageDir = config.templatePackageName.replace(/\./g, path.sep);
    var packageSdkRootDir = path.resolve(__dirname, '..');
    config.templateDir = path.join(packageSdkRootDir, config.relativeTemplateDir);
    config.templateAppClassName = config.templateAppName + 'App';
    
    // console.log("Config:" + JSON.stringify(config, null, 2));

    // Checking if config.projectDir already exists
    if (fs.existsSync(config.projectDir)) {
        console.log('App folder path \'' + config.projectDir + '\' already exists.  Cannot continue.');
        process.exit(3);
    }

    // Copy the template files to the destination directory.
    shelljs.mkdir('-p', config.projectDir);
    shelljs.cp('-R', path.join(config.templateDir, '*'), config.projectDir);
    shelljs.cp(path.join(config.templateDir, '.project'), config.projectDir);
    shelljs.cp(path.join(config.templateDir, '.classpath'), config.projectDir);
    if (shelljs.error()) {
        console.log('There was an error copying the template files from \'' + config.templateDir + '\' to \'' + config.projectDir + '\': ' + shelljs.error());
        process.exit(4);
    }

    var contentFilesWithReplacements = makeContentReplacementPathsArray(config);

    // Substitute app class name
    var appClassName = config.appname + 'App';
    console.log('Renaming application class to ' + appClassName + ' in source.');
    contentFilesWithReplacements.forEach(function(file) {
        var templateAppClassNameRegExp = new RegExp(config.templateAppClassName, 'g');
        shelljs.sed('-i', templateAppClassNameRegExp, appClassName, file);
    });

    // Substitute app name
    console.log('Renaming application to ' + config.appname + ' in source.');
    contentFilesWithReplacements.forEach(function(file) {
        var templateAppNameRegExp = new RegExp(config.templateAppName, 'g');
        shelljs.sed('-i', templateAppNameRegExp, config.appname, file);
    });

    // Substitute package name.
    console.log('Renaming package name to ' + config.packagename + ' in source.');
    contentFilesWithReplacements.forEach(function(file) {
        var templatePackageNameRegExp = new RegExp(config.templatePackageName.replace(/\./g, '\\.'), 'g');
        shelljs.sed('-i', templatePackageNameRegExp, config.packagename, file);
    });

    // Rename source package folders.
    console.log('Moving source files to proper package path.')
    var srcFilePaths = getTemplateSourceFilePaths(config);
    srcFilePaths.forEach(function(srcFile) {
        fs.renameSync(srcFile.path, path.join(config.projectDir, 'src', srcFile.name));  // Temporary location
    });
    shelljs.rm('-rf', path.join(config.projectDir, 'src', 'com'));
    var packageDir = config.packagename.replace(/\./g, path.sep);
    shelljs.mkdir('-p', path.resolve(config.projectDir, 'src', packageDir));
    srcFilePaths.forEach(function(srcFile) {
        fs.renameSync(path.join(config.projectDir, 'src', srcFile.name), path.resolve(config.projectDir, 'src', packageDir, srcFile.name));
    });

    // Rename the app class name.
    console.log('Renaming the app class filename to ' + appClassName + '.java.');
    var appClassDir = path.join(config.projectDir, 'src', packageDir);
    var templateAppClassPath = path.join(appClassDir, config.templateAppClassName) + '.java';
    var appClassPath = path.join(appClassDir, appClassName) + '.java';
    fs.renameSync(templateAppClassPath, appClassPath);

    // If SmartStore is configured, set it up.
    if (config.usesmartstore) {
        console.log('Adding SmartStore/SmartSync support.');
        shelljs.mkdir('-p', path.join(config.projectDir, 'assets'));  // May not exist for native.
        shelljs.cp(path.join(packageSdkRootDir, 'external', 'sqlcipher', 'assets', 'icudt46l.zip'), path.join(config.projectDir, 'assets', 'icudt46l.zip'));

        console.log('Extending SmartSyncSDKManager instead of SalesforceSDKManager.');
        shelljs.sed('-i', /SalesforceSDKManager/g, 'SmartSyncSDKManager', appClassPath);
        shelljs.sed('-i',
            /com\.salesforce\.androidsdk\.app\.SmartSyncSDKManager/g,
            'com.salesforce.androidsdk.smartsync.app.SmartSyncSDKManager',
            appClassPath);
    }

    // Copy SalesforceSDK library project into the app folder as well, if it's not already there.
    // copy <Android Package>/libs/SalesforceSDK -> <App Folder>/forcedroid/libs/SalesforceSDK
    var salesforceSDKRelativePath = path.join('libs', 'SalesforceSDK');
    copyFromSDK(packageSdkRootDir, config.targetdir, salesforceSDKRelativePath);
    shelljs.exec(androidExePath + ' update project -p ' + path.join(config.targetdir, path.basename(packageSdkRootDir), salesforceSDKRelativePath));

    // Copy Cordova library project into the app folder as well, if it's not already there.
    // copy <Android Package>/external/cordova/framework -> <App Folder>/forcedroid/external/cordova/framework
    var cordovaRelativePath = path.join('external', 'cordova');
    var destCordovaDir = path.join(config.targetdir, path.basename(packageSdkRootDir), cordovaRelativePath);
    copyFromSDK(packageSdkRootDir, config.targetdir, path.join(cordovaRelativePath, 'framework'));
    shelljs.cp(path.join(packageSdkRootDir, cordovaRelativePath, 'VERSION'), destCordovaDir);
    console.log(destCordovaDir);
    shelljs.exec(androidExePath + ' update project -p ' + path.join(destCordovaDir, 'framework'));
    console.log('update done');

    // Copy SmartStore and SmartSync library projects into the app folder as well, if it's not already there - if required.
    // copy <Android Package>/libs/SmartStore -> <App Folder>/forcedroid/libs/SmartStore
    // copy <Android Package>/libs/SmartSync -> <App Folder>/forcedroid/libs/SmartSync
    // copy <Android Package>/external/sqlcipher -> <App Folder>/forcedroid/external/sqlcipher
    if (config.usesmartstore) {
        var smartStoreRelativePath = path.join('libs', 'SmartStore');
        copyFromSDK(packageSdkRootDir, config.targetdir, smartStoreRelativePath);
        shelljs.exec(androidExePath + ' update project -p ' + path.join(config.targetdir, path.basename(packageSdkRootDir), smartStoreRelativePath));
        var smartSyncRelativePath = path.join('libs', 'SmartSync');
        copyFromSDK(packageSdkRootDir, config.targetdir, smartSyncRelativePath);
        shelljs.exec(androidExePath + ' update project -p ' + path.join(config.targetdir, path.basename(packageSdkRootDir), smartSyncRelativePath));
        copyFromSDK(packageSdkRootDir, config.targetdir, path.join('external', 'sqlcipher'));
    }

    // Library project reference
    console.log(outputColors.yellow + 'Fixing project.properties.');
    var projectPropertiesFilePath = path.join(config.projectDir, 'project.properties');
    shelljs.rm(projectPropertiesFilePath);
    var libProject = config.usesmartstore
        ? path.join('..', path.basename(packageSdkRootDir), smartSyncRelativePath)
        : path.join('..', path.basename(packageSdkRootDir), salesforceSDKRelativePath);
    shelljs.exec(androidExePath + ' update project -p ' + config.projectDir + ' -t "android-' + config.targetandroidapi + '" -l ' + libProject);
    '\nmanifestmerger.enabled=true\n'.toEnd(projectPropertiesFilePath);

    // Inform the user of next steps if requested.
    if (showNextSteps) {
        var nextStepsOutput =
            ['',
             outputColors.green + 'Your application project is ready in ' + config.targetdir + '.',
             '',
             outputColors.cyan + 'To use your new application in Eclipse, do the following:' + outputColors.reset,
             '   - Go to File -> Import... ',
             '   - Select General -> Existing Projects into Workspace, and click Next >',
             '   - For the root directory, browse to the ' + outputColors.magenta + config.targetdir + outputColors.reset + ' folder',
             '   - Select the ' + path.basename(libProject) + ', Cordova, and ' + outputColors.magenta + config.appname + outputColors.reset + ' projects, and click Finish',
             '   - Choose \'Build All\' from the Project menu',
             '   - Run your application by right-clicking the project in Project Explorer, and choosing Run As -> Android Application',
             '',
             outputColors.cyan + 'To work with your new project from the command line, use the following instructions:',
             '',
             'To build the new application, do the following:' + outputColors.reset,
             '   - cd ' + config.projectDir,
             '   - ant clean debug',
             '',
             outputColors.cyan + 'To run the application, start an emulator or plug in your device and run:' + outputColors.reset,
             '   - ant installd',
             ''].join('\n');
        console.log(nextStepsOutput);
        var relativeBootConfigPath = path.relative(config.targetdir, config.bootConfigPath);
        console.log(outputColors.cyan + 'Before you ship, make sure to plug your OAuth Client ID,\nCallback URI, and OAuth Scopes into '
                    + outputColors.magenta + relativeBootConfigPath + '.' + outputColors.reset);
    }
}

function makeContentReplacementPathsArray(config) {
    var returnArray = [];
    returnArray.push(path.join(config.projectDir, 'AndroidManifest.xml'));
    returnArray.push(path.join(config.projectDir, '.project'));
    returnArray.push(path.join(config.projectDir, 'build.xml'));
    returnArray.push(path.join(config.projectDir, 'res', 'values', 'strings.xml'));
    returnArray.push(config.bootConfigPath);
    var srcFilePaths = getTemplateSourceFilePaths(config);
    srcFilePaths.forEach(function(srcFile) {
        returnArray.push(srcFile.path);
    });

    return returnArray;
}

function getTemplateSourceFilePaths(config) {
    var srcFilesArray = [];
    var srcDir = path.join(config.projectDir, 'src', config.templatePackageDir);
    fs.readdirSync(srcDir).forEach(function(srcFile) {
        if (/\.java$/.test(srcFile))
            srcFilesArray.push({ 'name': srcFile, 'path': path.join(srcDir, srcFile) });
    });

    return srcFilesArray;
}

function copyFromSDK(packageSdkRootDir, targetDir, srcDirRelative) {
    console.log('Copying ' + srcDirRelative + '.');
    var destDir = path.join(targetDir, path.basename(packageSdkRootDir), path.dirname(srcDirRelative));
    var srcDir = path.join(packageSdkRootDir, srcDirRelative);
    if (!fs.existsSync(path.join(destDir, path.basename(srcDirRelative)))) {
        shelljs.mkdir('-p', destDir);
        shelljs.cp('-R', srcDir, destDir);
        if (shelljs.error()) {
            console.log('There was an error copying ' + srcDirRelative + ' from \'' + packageSdkRootDir + '\' to \'' + destDir + '\': ' + shelljs.error());
            process.exit(5);
        }
    } else {
        console.log(outputColors.cyan + 'INFO:' + outputColors.reset + ' ' + srcDirRelative + ' already exists.  Skipping copy.');
    }
}

//
// Processor list for 'create' command
//
function createArgsProcessorList() {
    var argProcessorList = new commandLineUtils.ArgProcessorList();

    // App type
    addProcessorFor(argProcessorList, 'apptype', 'Enter your application type (native, hybrid_remote, or hybrid_local):', 'App type must be native, hybrid_remote, or hybrid_local.', 
                    function(val) { return ['native', 'hybrid_remote', 'hybrid_local'].indexOf(val) >= 0; });

    // App name
    addProcessorFor(argProcessorList, 'appname', 'Enter your application name:', 'Invalid value for application name: \'$val\'.', /^\S+$/);

    // Target dir
    addProcessorFor(argProcessorList, 'targetdir', 'Enter the target directory of your app:', 'Invalid value for target dir: \'$val\'.',  /^\S+$/);

    // Target API 
    addProcessorForAndroidApi(argProcessorList);

    // Package name
    addProcessorFor(argProcessorList, 'packagename', 'Enter the package name for your app (com.mycompany.my_app):', '\'$val\' is not a valid Java package name.', /^[a-z]+[a-z0-9_]*(\.[a-z]+[a-z0-9_]*)*$/);

    // Start page
    addProcessorFor(argProcessorList, 'startpage', 'Enter the start page for your app (only applicable for hybrid_remote apps):', 'Invalid value for start page: \'$val\'.', /\S+/, 
                    function(argsMap) { return (argsMap['apptype'] === 'hybrid_remote'); });

    // Use SmartStore
    addProcessorFor(argProcessorList, 'usesmartstore', 'Do you want to use SmartStore or SmartSync in your app? [yes/NO] (\'No\' by default)', 'Use smartstore must be yes or no.',
                    function(val) {
                        if (val.trim() === '') return true;
                        return ['yes', 'no'].indexOf(val.toLowerCase()) >= 0;
                    },
                    function(argsMap) { return (argsMap['apptype'] === 'native'); },
                    function(val) { return (val.toLowerCase() === 'yes'); });

    return argProcessorList;
}

//
// Add processor for target android api
// 
function addProcessorForAndroidApi(argProcessorList) { 
    // Target API
    addProcessorFor(argProcessorList, 'targetandroidapi', 'Enter the target Android API version number for your application (at least ' + minTargetApi.versionNumber + ' (' + minTargetApi.versionName + ')):', 'Target API must be at least ' + minTargetApi.versionNumber, 
                    function(val) { var intVal = parseInt(val); return intVal >= minTargetApi.versionNumber; },
                    function(argsMap) { return (argsMap['apptype'] === 'native'); });
}


//
// Helper function to add arg processor
// * argProcessorList: ArgProcessorList
// * argName: string, name of argument
// * prompt: string for prompt
// * error: string for error (can contain $val to print the value typed by the user in the error message)
// * validation: function or regexp or null (no validation)
// * preprocessor: function or null
// * postprocessor: function or null
// 
function addProcessorFor(argProcessorList, argName, prompt, error, validation, preprocessor, postprocessor) {
   argProcessorList.addArgProcessor(argName, prompt, function(val) {
       val = val.trim();

       // validation is either a function or a regexp
       if (typeof validation === 'function' && validation(val)
           || typeof validation === 'object' && typeof validation.test === 'function' && validation.test(val))
       {
           return new commandLineUtils.ArgProcessorOutput(true, typeof postprocessor === 'function' ? postprocessor(val) : val);
       }
       else {
           return new commandLineUtils.ArgProcessorOutput(false, error.replace('$val', val));
       }

   }, preprocessor);
}<|MERGE_RESOLUTION|>--- conflicted
+++ resolved
@@ -42,11 +42,7 @@
 var cordovaHelper = require('../external/shared/node/cordovaHelper');
 var miscUtils = require('../external/shared/node/utils');
 
-<<<<<<< HEAD
 var version = '3.3.0';
-=======
-var version = '3.2.1';
->>>>>>> 6cd1370b
 var minimumCordovaVersion = '4.0';
 var cordovaPlatformVersion = '3.6.4';
 var minTargetApi = {'versionNumber': 21, 'versionName': 'Lollipop'};
@@ -166,13 +162,8 @@
 
     shelljs.exec('cordova create "' + config.projectDir + '" ' + config.packagename + ' ' + config.appname);
     shelljs.pushd(config.projectDir);
-<<<<<<< HEAD
-    shelljs.exec('cordova platform add android');
+    shelljs.exec('cordova platform add android@' + cordovaPlatformVersion);
     shelljs.exec('cordova plugin add https://github.com/forcedotcom/SalesforceMobileSDK-CordovaPlugin#unstable');
-=======
-    shelljs.exec('cordova platform add android@' + cordovaPlatformVersion);
-    shelljs.exec('cordova plugin add https://github.com/forcedotcom/SalesforceMobileSDK-CordovaPlugin');
->>>>>>> 6cd1370b
 
     // Remove the default Cordova app.
     shelljs.rm('-rf', path.join('www', '*'));
