#!/bin/bash
TOP=`pwd`
NATIVE_TOP=$TOP/native/
HYBRID_TOP=$TOP/hybrid/
CORDOVA_TOP=$TOP/external/cordova/
TRUE=0
FALSE=1
TARGETS=""
VERBOSE=$FALSE
BUILD_OUTPUT_FILTER='^BUILD '
TEST_OUTPUT_FILTER='Tests run\|OK'

process_args()
{
    if [ $# -eq 0 ] 
    then
        usage
    fi
    while [ $# -gt 0 ]
    do
        case $1 in
            -h) usage ; shift 1 ;;
            -v) verbose ; shift 1 ;;
            -b) TARGETS="$TARGETS build{$2}" ; shift 2 ;;
            -t) TARGETS="$TARGETS test{$2}" ; shift 2 ;;
            *) shift 1 ;;
        esac
    done
}

wrong_directory_usage()
{
    echo "You must run this tool from the root directory of your repo clone"
}

usage ()
{
    echo "./tools/sdk.sh [-b <build_target>] [-t <test_target>] [-h] [-v]"
    echo ""
    echo "   -b target to build that target"
    echo "   -t test_target to run that test_target"
    echo "   -h for help"
    echo "   -v for verbose output"
    echo ""
    echo "    <build_target> can be "
    echo "        all"
    echo "        SalesforceSDK"
    echo "        SmartStore"
    echo "        Cordova"
    echo "        RestExplorer"
    echo "        NativeSqlAggregator"
    echo "        FileExplorer"
    echo "        TemplateApp"
    echo "        AccountEditor"
    echo "        VFConnector"
    echo "        SalesforceSDKTest"
    echo "        SmartStoreTest"
    echo "        TemplateAppTest"
<<<<<<< HEAD
    echo "        RestExplorerTest"
=======
>>>>>>> 59563fc4
    echo "        ForcePluginsTest"
    echo "    <test_target> can be "
    echo "        all"
    echo "        SalesforceSDKTest"
    echo "        SmartStoreTest"
    echo "        RestExplorerTest"
    echo "        TemplateAppTest"
    echo "        ForcePluginsTest"
}

verbose ()
{
    VERBOSE=$TRUE
    BUILD_OUTPUT_FILTER=""
    TEST_OUTPUT_FILTER=""
}

should_do ()
{
    if [[ "$TARGETS" == *$1* ]]
    then
        return $TRUE
    else
        return $FALSE
    fi
}

header () 
{
    if [ $VERBOSE -eq $TRUE ]
    then
        echo "********************************************************************************"
        echo "*                                                                              *"
        echo "* TOP $TOP"
        echo "* $1"
        echo "*                                                                              *"
        echo "********************************************************************************"
    else
        echo "$1"
    fi
}

build_project_if_requested ()
{
    if ( should_do "build{all}" || should_do "build{$1}" )
    then
        header "Building project $1"
        cd $2
        if [ -z $3 ]
        then
            API_VERSION=`cat AndroidManifest.xml | grep minSdkVersion | cut -d"\"" -f2`
        else
            API_VERSION=$3
        fi
        ANDROID_TARGET=`android list target | grep "android-$API_VERSION" | cut -d" "  -f2`
        # echo "API_VERSION=$API_VERSION"
        # echo "ANDROID_TARGET=$ANDROID_TARGET"
        android update project -p . -t "$ANDROID_TARGET" | grep "$BUILD_OUTPUT_FILTER"
        ant clean debug | grep "$BUILD_OUTPUT_FILTER"
        cd $TOP
    fi
}

build_test_project_if_requested ()
{
    if ( should_do "build{all}" || should_do "build{$1}" )
    then
        header "Building test project $1"
        cd $2
        android update test-project -p . -m $3 | grep "$BUILD_OUTPUT_FILTER"
        ant clean debug | grep "$BUILD_OUTPUT_FILTER"
        cd $TOP
    fi
}

run_test_project_if_requested ()
{
    if ( should_do "test{all}" || should_do "test{$1}" )
    then
        header "Running test project $1"
        cd $2
        ant installt | grep "$TEST_OUTPUT_FILTER"
        ant test | grep "$TEST_OUTPUT_FILTER"
        ant uninstall | grep "$TEST_OUTPUT_FILTER"
        cd $TOP
    fi
}

if [ ! -d "external" ]
then
    wrong_directory_usage
else
    process_args $@

    build_project_if_requested "Cordova" $CORDOVA_TOP/framework 19
    build_project_if_requested "SalesforceSDK" $NATIVE_TOP/SalesforceSDK 11
    build_project_if_requested "SmartStore" $HYBRID_TOP/SmartStore
    build_project_if_requested "TemplateApp" $NATIVE_TOP/TemplateApp
    build_project_if_requested "RestExplorer" $NATIVE_TOP/SampleApps/RestExplorer
    build_project_if_requested "NativeSqlAggregator" $NATIVE_TOP/SampleApps/NativeSqlAggregator
    build_project_if_requested "FileExplorer" $NATIVE_TOP/SampleApps/FileExplorer
    build_project_if_requested "AccountEditor" $HYBRID_TOP/SampleApps/AccountEditor
    build_project_if_requested "VFConnector" $HYBRID_TOP/SampleApps/VFConnector

    build_test_project_if_requested "SalesforceSDKTest" $NATIVE_TOP/test/SalesforceSDKTest .
    build_test_project_if_requested "SmartStoreTest" $HYBRID_TOP/test/SmartStoreTest .
    build_test_project_if_requested "TemplateAppTest" $NATIVE_TOP/test/TemplateAppTest ../../TemplateApp
    build_test_project_if_requested "RestExplorerTest" $NATIVE_TOP/SampleApps/test/RestExplorerTest ../../RestExplorer
    build_test_project_if_requested "ForcePluginsTest" $HYBRID_TOP/test/ForcePluginsTest .
<<<<<<< HEAD
=======
    build_test_project_if_requested "SmartStoreTest" $HYBRID_TOP/test/SmartStoreTest .
>>>>>>> 59563fc4

    run_test_project_if_requested "SalesforceSDKTest" $NATIVE_TOP/test/SalesforceSDKTest
    run_test_project_if_requested "SmartStoreTest" $HYBRID_TOP/test/SmartStoreTest 
    run_test_project_if_requested "TemplateAppTest" $NATIVE_TOP/test/TemplateAppTest
    run_test_project_if_requested "RestExplorerTest" $NATIVE_TOP/SampleApps/test/RestExplorerTest
    run_test_project_if_requested "ForcePluginsTest" $HYBRID_TOP/test/ForcePluginsTest
<<<<<<< HEAD
=======
    run_test_project_if_requested "SmartStoreTest" $HYBRID_TOP/test/SmartStoreTest
>>>>>>> 59563fc4
fi<|MERGE_RESOLUTION|>--- conflicted
+++ resolved
@@ -56,10 +56,7 @@
     echo "        SalesforceSDKTest"
     echo "        SmartStoreTest"
     echo "        TemplateAppTest"
-<<<<<<< HEAD
     echo "        RestExplorerTest"
-=======
->>>>>>> 59563fc4
     echo "        ForcePluginsTest"
     echo "    <test_target> can be "
     echo "        all"
@@ -169,18 +166,12 @@
     build_test_project_if_requested "TemplateAppTest" $NATIVE_TOP/test/TemplateAppTest ../../TemplateApp
     build_test_project_if_requested "RestExplorerTest" $NATIVE_TOP/SampleApps/test/RestExplorerTest ../../RestExplorer
     build_test_project_if_requested "ForcePluginsTest" $HYBRID_TOP/test/ForcePluginsTest .
-<<<<<<< HEAD
-=======
     build_test_project_if_requested "SmartStoreTest" $HYBRID_TOP/test/SmartStoreTest .
->>>>>>> 59563fc4
 
     run_test_project_if_requested "SalesforceSDKTest" $NATIVE_TOP/test/SalesforceSDKTest
     run_test_project_if_requested "SmartStoreTest" $HYBRID_TOP/test/SmartStoreTest 
     run_test_project_if_requested "TemplateAppTest" $NATIVE_TOP/test/TemplateAppTest
     run_test_project_if_requested "RestExplorerTest" $NATIVE_TOP/SampleApps/test/RestExplorerTest
     run_test_project_if_requested "ForcePluginsTest" $HYBRID_TOP/test/ForcePluginsTest
-<<<<<<< HEAD
-=======
     run_test_project_if_requested "SmartStoreTest" $HYBRID_TOP/test/SmartStoreTest
->>>>>>> 59563fc4
 fi