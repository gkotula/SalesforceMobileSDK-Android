--- conflicted
+++ resolved
@@ -56,10 +56,6 @@
    - ./gradlew :libs:SalesforceReact:assembleDebug
    - travis_wait 30 ./gradlew :native:NativeSampleApps:RestExplorer:connectedAndroidTest
    # make sure the screen is unlocked
-   - adb shell input keyevent 82
    - adb shell input keyevent 84
-<<<<<<< HEAD
-   - travis_wait 30 ./gradlew :native:TemplateApp:connectedAndroidTest
-=======
-   - travis_wait 30 ./gradlew :native:TemplateApp:assembleDebug
->>>>>>> 5bab0a4f
+   - adb shell input keyevent 84
+   - travis_wait 30 ./gradlew :native:TemplateApp:connectedAndroidTest