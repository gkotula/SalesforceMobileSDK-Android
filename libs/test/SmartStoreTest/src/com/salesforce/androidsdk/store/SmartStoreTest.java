--- conflicted
+++ resolved
@@ -1185,29 +1185,17 @@
         JSONObject soupElt3Created = store.create(TEST_SOUP, soupElt3);
         JSONObject soupElt4Created = store.create(TEST_SOUP, soupElt4);
 
-<<<<<<< HEAD
         //CASE 1: index spec from key to value
-=======
-        //CASE 1: index spect from key to value
->>>>>>> e55ad864
         tryAllQueryOnChangedSoupWithUpdate(TEST_SOUP, soupElt2Created, "value",
                 new IndexSpec[]{new IndexSpec("value", Type.string)},
                 soupElt1Created, soupElt3Created, soupElt4Created);
 
-<<<<<<< HEAD
         //CASE 2: index spec from string to json1
-=======
-        //CASE 2: index spect from string to json1
->>>>>>> e55ad864
         tryAllQueryOnChangedSoupWithUpdate(TEST_SOUP, soupElt4Created, "key",
                 new IndexSpec[]{new IndexSpec("key", Type.json1)},
                 soupElt1Created, soupElt3Created);
 
-<<<<<<< HEAD
         //CASE 3: add a index spec field
-=======
-        //CASE 3: add a index field
->>>>>>> e55ad864
         tryAllQueryOnChangedSoupWithUpdate(TEST_SOUP, soupElt4Created, "key",
                 new IndexSpec[]{new IndexSpec("key", Type.json1), new IndexSpec("value", Type.string)},
                 soupElt1Created, soupElt3Created);
@@ -1245,11 +1233,7 @@
         JSONObject soupElt2ForUpsert = new JSONObject("{'key':'ka2u', 'value':'va2u'}");
         JSONObject soupElt3ForUpsert = new JSONObject("{'key':'ka3u', 'value':'va3u'}");
 
-<<<<<<< HEAD
         //CASE 1: index spec from key to value
-=======
-        //CASE 1: index spect from key to value
->>>>>>> e55ad864
         store.alterSoup(TEST_SOUP, new IndexSpec[]{new IndexSpec("value", Type.string)}, true);
         //upsert an entry
         JSONObject soupElt1Upserted = store.upsert(TEST_SOUP, soupElt1ForUpsert);
@@ -1258,11 +1242,7 @@
                 QuerySpec.buildAllQuerySpec(TEST_SOUP, "value", Order.ascending, 10),
                 0, false, "SCAN", soupElt1Created, soupElt1Upserted, soupElt2Created, soupElt3Created);
 
-<<<<<<< HEAD
         //CASE 2: index spec from string to json1
-=======
-        //CASE 2: index spect from string to json1
->>>>>>> e55ad864
         store.alterSoup(TEST_SOUP, new IndexSpec[]{new IndexSpec("key", Type.json1)}, true);
         //upsert an entry
         JSONObject soupElt2Upserted = store.upsert(TEST_SOUP, soupElt2ForUpsert);
@@ -1271,11 +1251,7 @@
                 QuerySpec.buildAllQuerySpec(TEST_SOUP, "key", Order.ascending, 10),
                 0, false, "SCAN", soupElt1Created, soupElt1Upserted, soupElt2Created, soupElt2Upserted, soupElt3Created);
 
-<<<<<<< HEAD
         //CASE 3: add a index spec field
-=======
-        //CASE 3: add a index field
->>>>>>> e55ad864
         store.alterSoup(TEST_SOUP, new IndexSpec[]{new IndexSpec("key", Type.json1), new IndexSpec("value", Type.string)}, true);
         //upsert an entry
         JSONObject soupElt3Upserted = store.upsert(TEST_SOUP, soupElt3ForUpsert);
@@ -1299,29 +1275,17 @@
         JSONObject soupElt2Created = store.create(TEST_SOUP, soupElt2);
         JSONObject soupElt3Created = store.create(TEST_SOUP, soupElt3);
 
-<<<<<<< HEAD
         //CASE 1: index spec from key to value
-=======
-        //CASE 1: index spect from key to value
->>>>>>> e55ad864
         tryExactQueryOnChangedSoup(TEST_SOUP, "value", "va1",
                 new IndexSpec[]{new IndexSpec("value", Type.string)},
                 soupElt1Created);
 
-<<<<<<< HEAD
         //CASE 2: index spec from string to json1
-=======
-        //CASE 2: index spect from string to json1
->>>>>>> e55ad864
         tryExactQueryOnChangedSoup(TEST_SOUP, "key", "ka1",
                 new IndexSpec[]{new IndexSpec("key", Type.json1)},
                 soupElt1Created);
 
-<<<<<<< HEAD
         //CASE 3: add a index spec field
-=======
-        //CASE 3: add a index field
->>>>>>> e55ad864
         tryExactQueryOnChangedSoup(TEST_SOUP, "key", "ka1 ",
                 new IndexSpec[]{new IndexSpec("key", Type.json1), new IndexSpec("value", Type.string)},
                 soupElt3Created);
@@ -1332,7 +1296,7 @@
         //alert the soup
         store.alterSoup(soupName, newIndexSpecs, true);
 
-        // Query all - small page
+        // Exact Query
         runQueryCheckResultsAndExplainPlan(soupName,
                 QuerySpec.buildExactQuerySpec(soupName, orderPath, value, null, null, 5),
                 0, false, "SEARCH", expectedResult);
