<?xml version="1.0" encoding="utf-8"?>

<manifest xmlns:android="http://schemas.android.com/apk/res/android"
    package="com.salesforce.androidsdk.smartsync"
    android:versionCode="41"
<<<<<<< HEAD
    android:versionName="3.2.0.unstable">
=======
    android:versionName="3.1.1">
>>>>>>> f38d035e

    <uses-sdk android:minSdkVersion="17"
        android:targetSdkVersion="21" />

    <application />
</manifest><|MERGE_RESOLUTION|>--- conflicted
+++ resolved
@@ -2,12 +2,8 @@
 
 <manifest xmlns:android="http://schemas.android.com/apk/res/android"
     package="com.salesforce.androidsdk.smartsync"
-    android:versionCode="41"
-<<<<<<< HEAD
+    android:versionCode="42"
     android:versionName="3.2.0.unstable">
-=======
-    android:versionName="3.1.1">
->>>>>>> f38d035e
 
     <uses-sdk android:minSdkVersion="17"
         android:targetSdkVersion="21" />
