--- conflicted
+++ resolved
@@ -1,6 +1,5 @@
 <?xml version="1.0" encoding="utf-8"?>
-<RelativeLayout 
-    xmlns:android="http://schemas.android.com/apk/res/android"
+<RelativeLayout xmlns:android="http://schemas.android.com/apk/res/android"
     xmlns:tools="http://schemas.android.com/tools"
     style="@style/SalesforceSDK.Passcode.Background"
     android:layout_width="fill_parent"
@@ -8,42 +7,23 @@
     android:orientation="vertical"
     tools:context=".ui.PasscodeActivity">
 
-    <LinearLayout
-        style="@style/SalesforceSDK.Passcode.Box"
-        android:orientation="vertical" >
+    <LinearLayout style="@style/SalesforceSDK.Passcode.Box"
+        android:orientation="vertical">
 
-<<<<<<< HEAD
-    <LinearLayout android:orientation="vertical"
-        android:padding="@dimen/sf__passcode_layout_padding"
-        android:layout_marginTop="@dimen/sf__passcode_layout_margin_top"
-        android:layout_centerHorizontal="true"
-        android:layout_centerVertical="true"
-        android:layout_width="@dimen/sf__passcode_layout_width"
-        android:layout_height="wrap_content"
-        android:background="@color/sf__passcode_bg">
-=======
-        <TextView
-            android:id="@+id/sf__passcode_title"
+        <TextView android:id="@+id/sf__passcode_title"
             style="@style/SalesforceSDK.Passcode.Text.Title" />
->>>>>>> 01c6d466
 
-        <EditText
-            android:id="@+id/sf__passcode_text"
+        <EditText android:id="@+id/sf__passcode_text"
             style="@style/SalesforceSDK.Passcode.Text.Entry"
             android:inputType="textPassword" />
 
-        <TextView
-            android:id="@+id/sf__passcode_forgot"
+        <TextView android:id="@+id/sf__passcode_forgot"
             style="@style/SalesforceSDK.Passcode.Text.ForgotPassword" />
 
-        <TextView
-            android:id="@+id/sf__passcode_error"
+        <TextView android:id="@+id/sf__passcode_error"
             style="@style/SalesforceSDK.Passcode.Text.Error" />
 
-        <TextView
-            android:id="@+id/sf__passcode_instructions"
+        <TextView android:id="@+id/sf__passcode_instructions"
             style="@style/SalesforceSDK.Passcode.Text.Instructions" />
-        
     </LinearLayout>
-
 </RelativeLayout>