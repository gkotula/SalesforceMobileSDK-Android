--- conflicted
+++ resolved
@@ -69,77 +69,76 @@
  */
 public abstract class ForceApp extends Application {
 
-	/**
-	 * Current version of this SDK.
-	 */
+    /**
+     * Current version of this SDK.
+     */
     public static final String SDK_VERSION = "1.3.unstable";
 
     /*
      * Last phone version
      */
-	private static final int GINGERBREAD_MR1 = 10;
-
-	/**
+    private static final int GINGERBREAD_MR1 = 10;
+
+    /**
      * Instance of the ForceApp to use for this process.
      */
     public static ForceApp APP;
-    
-
-	/**************************************************************************************************
-	 * 
-	 * Abstract methods: to be implemented by subclass
-	 * 
-	 **************************************************************************************************/
-    
+
+
+    /**************************************************************************************************
+     *
+     * Abstract methods: to be implemented by subclass
+     *
+     **************************************************************************************************/
+
     /**
      * @return The class for the main activity.
      */
-	public abstract Class<? extends Activity> getMainActivityClass();
-	
+    public abstract Class<? extends Activity> getMainActivityClass();
+
     /**
      * @return SalesforceR object which allows reference to resources living outside the SDK.
      */
     public abstract SalesforceR getSalesforceR();
-	
-	/**
-	 * This function must return the same value for name even when the application is restarted.
-	 * @param name The name associated with they key.
-	 * @return The key used for encrypting salts and keys.
-	 */
+
+    /**
+     * This function must return the same value for name even when the application is restarted.
+     * @param name The name associated with they key.
+     * @return The key used for encrypting salts and keys.
+     */
     protected abstract String getKey(String name);
 
-	/**************************************************************************************************/
+    /**************************************************************************************************/
 
     /**
      * @return the class of the activity used to perform the login process and create the account.
-     * You can override this if you want to customize the LoginAcitivty 
+     * You can override this if you want to customize the LoginAcitivty
      */
     public Class<? extends Activity> getLoginActivityClass() {
-    	return LoginActivity.class;
-    }
-    
+        return LoginActivity.class;
+    }
+
     // passcode manager
     private PasscodeManager passcodeManager;
-    
+
     @Override
     public void onCreate() {
         super.onCreate();
 
         // Initialize encryption module
         Encryptor.init(this);
-        
+
         // Initialize the http client
         String extendedUserAgent = getUserAgent() + " Native";
         HttpAccess.init(this, extendedUserAgent);
-        
-    	// Ensure we have a CookieSyncManager
-    	CookieSyncManager.createInstance(this);
-        
-		// Done
+
+        // Ensure we have a CookieSyncManager
+        CookieSyncManager.createInstance(this);
+
+        // Done
         APP = this;
         EventsObservable.get().notifyEvent(EventType.AppCreateComplete);
     }
-<<<<<<< HEAD
 
     /**
      * @return The passcode manager associated with the app.
@@ -246,133 +245,85 @@
         return getPackageManager().getApplicationLabel(getApplicationInfo()).toString();
     }
 
-=======
-    
-	/**
-	 * @return The passcode manager associated with the app.
-	 */
-	public synchronized PasscodeManager getPasscodeManager() {
-		// Only creating passcode manager if used
-		if (passcodeManager == null) {
-			passcodeManager = new PasscodeManager(this,
-					getVerificationHashConfig(),
-					getEncryptionHashConfig());
-		}
-		return passcodeManager;
-	}
-	
-	/**
-	 * @return the database used that contains the smart store
-	 */
-	public SmartStore getSmartStore() {
-		String passcodeHash = getPasscodeHash();
-		SQLiteDatabase db = DBOpenHelper.getOpenHelper(this).getWritableDatabase(passcodeHash == null ? "" : passcodeHash);
-		return new SmartStore(db);
-	}
-	
-	/**
-	 * @return true if the application has a smartstore database
-	 */
-	public boolean hasSmartStore() {
-		return getDatabasePath(DBOpenHelper.DB_NAME).exists();
-	}
-
-	/**
-	 * @return The hashed passcode, or null if it's not required.
-	 */
-	public String getPasscodeHash() {
-		return passcodeManager == null ? null : passcodeManager.getPasscodeHash();
-	}
-	
-	
-	/**
-	 * @return The name of the application (as defined in AndroidManifest.xml).
-	 */
-	public String getApplicationName() {
-		return getPackageManager().getApplicationLabel(getApplicationInfo()).toString();
-	}
-	
->>>>>>> 03abda95
     /**
      * @return Hash salts and key to use for creating the hash of the passcode used for encryption.
-	 * Unique for installation.
+     * Unique for installation.
      */
     protected HashConfig getEncryptionHashConfig() {
-		return new HashConfig(getUuId("eprefix"), getUuId("esuffix"), getUuId("ekey"));
-	}
+        return new HashConfig(getUuId("eprefix"), getUuId("esuffix"), getUuId("ekey"));
+    }
 
     /**
      * @return The hash salt and key to use for creating the hash of the passcode used for verification.
      * Unique to the installation.
      */
-	protected HashConfig getVerificationHashConfig() {
-		return new HashConfig(getUuId("vprefix"), getUuId("vsuffix"), getUuId("vkey"));
-	}
-	
-	/**
+    protected HashConfig getVerificationHashConfig() {
+        return new HashConfig(getUuId("vprefix"), getUuId("vsuffix"), getUuId("vkey"));
+    }
+
+    /**
      * Wipe out the stored authentication credentials (remove account) and restart the app.
      */
     public void logout(Activity frontActivity) {
-    	// Finish front activity if specified
-    	if (frontActivity != null) {
-    		frontActivity.finish();
-    	}
-
-    	// Reset smartstore
-    	if (hasSmartStore()) {
-    		getSmartStore().dropAllSoups();
-    	}
-    	
-    	// Reset passcode if any
-    	getPasscodeManager().reset(this);
-    	
-    	// Remove account if any
-    	ClientManager clientMgr = new ClientManager(this, getAccountType(), null/* we are not doing any login*/);
-    	clientMgr.removeAccountAsync(new AccountManagerCallback<Boolean>() {
-			
-			@Override
-			public void run(AccountManagerFuture<Boolean> arg0) {
-		        // Clear cookies 
-		        CookieSyncManager.createInstance(ForceApp.this);
-		        CookieManager.getInstance().removeAllCookie();
-		    	
-		        // Restart application
-		        Intent i = new Intent(ForceApp.this, getMainActivityClass());
-		        i.setFlags(Intent.FLAG_ACTIVITY_NEW_TASK);
-		        startActivity(i);
-			}
-		});
-    }
-    
-	/**
-	 * Set a user agent string based on the mobile SDK version. We are building
-	 * a user agent of the form: SalesforceMobileSDK/<salesforceSDK version>
-	 * android/<android OS version> appName/appVersion
-	 * 
-	 * @return The user agent string to use for all requests.
-	 */
-	public final String getUserAgent() {
-		String appName = "";
-		String appVersion = "";
-		try {
-			PackageInfo packageInfo = getPackageManager().getPackageInfo(getPackageName(), 0);
-			appName = getString(packageInfo.applicationInfo.labelRes);
-	    	appVersion = packageInfo.versionName;
-		} 
-		catch (NameNotFoundException e) {
-			Log.w("ForceApp:getUserAgent", e);
-		}
-
-		return String.format("SalesforceMobileSDK/%s android mobile/%s (%s) %s/%s", SDK_VERSION, Build.VERSION.RELEASE, Build.MODEL, appName, appVersion);
-	}
+        // Finish front activity if specified
+        if (frontActivity != null) {
+            frontActivity.finish();
+        }
+
+        // Reset smartstore
+        if (hasSmartStore()) {
+            getSmartStore().dropAllSoups();
+        }
+
+        // Reset passcode if any
+        getPasscodeManager().reset(this);
+
+        // Remove account if any
+        ClientManager clientMgr = new ClientManager(this, getAccountType(), null/* we are not doing any login*/);
+        clientMgr.removeAccountAsync(new AccountManagerCallback<Boolean>() {
+
+            @Override
+            public void run(AccountManagerFuture<Boolean> arg0) {
+                // Clear cookies
+                CookieSyncManager.createInstance(ForceApp.this);
+                CookieManager.getInstance().removeAllCookie();
+
+                // Restart application
+                Intent i = new Intent(ForceApp.this, getMainActivityClass());
+                i.setFlags(Intent.FLAG_ACTIVITY_NEW_TASK);
+                startActivity(i);
+            }
+        });
+    }
+
+    /**
+     * Set a user agent string based on the mobile SDK version. We are building
+     * a user agent of the form: SalesforceMobileSDK/<salesforceSDK version>
+     * android/<android OS version> appName/appVersion
+     *
+     * @return The user agent string to use for all requests.
+     */
+    public final String getUserAgent() {
+        String appName = "";
+        String appVersion = "";
+        try {
+            PackageInfo packageInfo = getPackageManager().getPackageInfo(getPackageName(), 0);
+            appName = getString(packageInfo.applicationInfo.labelRes);
+            appVersion = packageInfo.versionName;
+        } catch (NameNotFoundException e) {
+            Log.w("ForceApp:getUserAgent", e);
+        }
+        return String.format("SalesforceMobileSDK/%s android mobile/%s (%s) %s/%s",
+                SDK_VERSION, Build.VERSION.RELEASE, Build.MODEL, appName, appVersion);
+    }
 
     /**
      * @return The authentication account type (should match authenticator.xml).
      */
-	public String getAccountType() {
-		return getString(getSalesforceR().stringAccountType());
-	}
-	
+    public String getAccountType() {
+        return getString(getSalesforceR().stringAccountType());
+    }
+
     /**
      * Helper function
      * @return true if application is running on a tablet
@@ -385,43 +336,39 @@
         }
         return false;
     }
-	
-	@Override
+
+    @Override
     public String toString() {
-		StringBuilder sb = new StringBuilder();
-		sb.append(this.getClass()).append(": {\n")
-		  .append("   accountType: ").append(getAccountType()).append("\n")
-		  .append("   userAgent: ").append(getUserAgent()).append("\n")
-		  .append("   mainActivityClass: ").append(getMainActivityClass()).append("\n")
-		  .append("   isFileSystemEncrypted: ").append(Encryptor.isFileSystemEncrypted()).append("\n");
-
-		if (null != passcodeManager) {
-			//passcodeManager may be null at startup if the app is running in debug mode
-			sb.append("   hasStoredPasscode: ").append(passcodeManager.hasStoredPasscode(this)).append("\n");
-		}
-		
-		sb.append("}\n");
-		
-		return sb.toString();
-
-    }
-    
-	/*
-	 * Random keys persisted encrypted in a private preference file
-	 * This is provided as an example.
-	 * We recommend you provide you own implementation for creating the HashConfig's.
-	 * 
-	 */
-	private Map<String, String> uuids = new HashMap<String, String>();
-	private synchronized String getUuId(String name) {
-		if (uuids.get(name) != null) return uuids.get(name);
-		SharedPreferences sp = getSharedPreferences("uuids2", Context.MODE_PRIVATE);
-		if (!sp.contains(name)) {
-			String uuid = UUID.randomUUID().toString();
-			Editor e = sp.edit();
-			e.putString(name, Encryptor.encrypt(uuid, getKey(name)));
-			e.commit();
-		}
-		return Encryptor.decrypt(sp.getString(name, null), getKey(name));
-	}
+        StringBuilder sb = new StringBuilder();
+        sb.append(this.getClass()).append(": {\n")
+          .append("   accountType: ").append(getAccountType()).append("\n")
+          .append("   userAgent: ").append(getUserAgent()).append("\n")
+          .append("   mainActivityClass: ").append(getMainActivityClass()).append("\n")
+          .append("   isFileSystemEncrypted: ").append(Encryptor.isFileSystemEncrypted()).append("\n");
+        if (null != passcodeManager) {
+            //passcodeManager may be null at startup if the app is running in debug mode
+            sb.append("   hasStoredPasscode: ").append(passcodeManager.hasStoredPasscode(this)).append("\n");
+        }
+        sb.append("}\n");
+        return sb.toString();
+    }
+
+    /*
+     * Random keys persisted encrypted in a private preference file
+     * This is provided as an example.
+     * We recommend you provide you own implementation for creating the HashConfig's.
+     *
+     */
+    private Map<String, String> uuids = new HashMap<String, String>();
+    private synchronized String getUuId(String name) {
+        if (uuids.get(name) != null) return uuids.get(name);
+        SharedPreferences sp = getSharedPreferences("uuids2", Context.MODE_PRIVATE);
+        if (!sp.contains(name)) {
+            String uuid = UUID.randomUUID().toString();
+            Editor e = sp.edit();
+            e.putString(name, Encryptor.encrypt(uuid, getKey(name)));
+            e.commit();
+        }
+        return Encryptor.decrypt(sp.getString(name, null), getKey(name));
+    }
 }