--- conflicted
+++ resolved
@@ -77,11 +77,7 @@
     /**
      * Current version of this SDK.
      */
-<<<<<<< HEAD
-    public static final String SDK_VERSION = "1.3";
-=======
     public static final String SDK_VERSION = "2.0.unstable";
->>>>>>> e9d8659e
 
     /**
      * Last phone version.
