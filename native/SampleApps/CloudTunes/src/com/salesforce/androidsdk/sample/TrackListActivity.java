--- conflicted
+++ resolved
@@ -1,166 +1,155 @@
-/*
- * Copyright (c) 2013, salesforce.com, inc.
- * All rights reserved.
- * Redistribution and use of this software in source and binary forms, with or
- * without modification, are permitted provided that the following conditions
- * are met:
- * - Redistributions of source code must retain the above copyright notice, this
- * list of conditions and the following disclaimer.
- * - Redistributions in binary form must reproduce the above copyright notice,
- * this list of conditions and the following disclaimer in the documentation
- * and/or other materials provided with the distribution.
- * - Neither the name of salesforce.com, inc. nor the names of its contributors
- * may be used to endorse or promote products derived from this software without
- * specific prior written permission of salesforce.com, inc.
- * THIS SOFTWARE IS PROVIDED BY THE COPYRIGHT HOLDERS AND CONTRIBUTORS "AS IS"
- * AND ANY EXPRESS OR IMPLIED WARRANTIES, INCLUDING, BUT NOT LIMITED TO, THE
- * IMPLIED WARRANTIES OF MERCHANTABILITY AND FITNESS FOR A PARTICULAR PURPOSE
- * ARE DISCLAIMED. IN NO EVENT SHALL THE COPYRIGHT OWNER OR CONTRIBUTORS BE
- * LIABLE FOR ANY DIRECT, INDIRECT, INCIDENTAL, SPECIAL, EXEMPLARY, OR
- * CONSEQUENTIAL DAMAGES (INCLUDING, BUT NOT LIMITED TO, PROCUREMENT OF
- * SUBSTITUTE GOODS OR SERVICES; LOSS OF USE, DATA, OR PROFITS; OR BUSINESS
- * INTERRUPTION) HOWEVER CAUSED AND ON ANY THEORY OF LIABILITY, WHETHER IN
- * CONTRACT, STRICT LIABILITY, OR TORT (INCLUDING NEGLIGENCE OR OTHERWISE)
- * ARISING IN ANY WAY OUT OF THE USE OF THIS SOFTWARE, EVEN IF ADVISED OF THE
- * POSSIBILITY OF SUCH DAMAGE.
- */
-package com.salesforce.androidsdk.sample;
-
-import org.json.JSONArray;
-import org.json.JSONObject;
-
-import android.app.Activity;
-import android.content.IntentFilter;
-import android.os.Bundle;
-import android.view.View;
-import android.widget.ArrayAdapter;
-import android.widget.ListView;
-
-import com.salesforce.androidsdk.app.ForceApp;
-import com.salesforce.androidsdk.rest.ClientManager;
-import com.salesforce.androidsdk.rest.ClientManager.LoginOptions;
-import com.salesforce.androidsdk.rest.ClientManager.RestClientCallback;
-import com.salesforce.androidsdk.rest.RestClient;
-import com.salesforce.androidsdk.rest.RestClient.AsyncRequestCallback;
-import com.salesforce.androidsdk.rest.RestRequest;
-import com.salesforce.androidsdk.rest.RestResponse;
-import com.salesforce.androidsdk.util.EventsObservable;
-import com.salesforce.androidsdk.util.EventsObservable.EventType;
-import com.salesforce.androidsdk.util.TokenRevocationReceiver;
-
-public class TrackListActivity  extends Activity {
-
-    private String[] tracks;
-    private ListView lv;
-    private RestClient client;
-    private String apiVersion;
-    private TokenRevocationReceiver tokenRevocatinReceiver;
-
-	public void onCreate(Bundle savedInstanceState) {
-        super.onCreate(savedInstanceState);
-        setContentView(R.layout.track_list);
-        apiVersion = getString(R.string.api_version);
-        lv = (ListView)findViewById(R.id.trackList);
-		lv.setEnabled(false);
-    }
-    
-	public void doneBtnInvoked(View v) {
-		setResult(RESULT_OK);
-        finish();		
-	}
-
-	@Override
-	public void onResume() {
-		super.onResume();
-		
-		// Login options
-<<<<<<< HEAD
-		String accountType = ForceApp.APP.getAccountType();
-		LoginOptions loginOptions = ForceApp.APP.getLoginOptions();
-		
-		new ClientManager(this, accountType, loginOptions).getRestClient(this, new RestClientCallback() {
-=======
-		String accountType = getString(R.string.account_type);
-		LoginOptions loginOptions = new LoginOptions(
-				null, // gets overridden by LoginActivity based on server picked by uuser 
-				ForceApp.APP.getPasscodeHash(),
-				getString(R.string.oauth_callback_url),
-				getString(R.string.oauth_client_id),
-				new String[] {"api"});
-		new ClientManager(this, accountType, loginOptions, ForceApp.APP.shouldLogoutWhenTokenRevoked()).getRestClient(this, new RestClientCallback() {
-
->>>>>>> 6cd2f2fc
-			@Override
-			public void authenticatedRestClient(RestClient client) {
-				if (client == null) {
-					ForceApp.APP.logout(TrackListActivity.this);
-					return;
-				}
-				TrackListActivity.this.client = client;
-				getTracks();
-			}
-		});
-		tokenRevocatinReceiver = new TokenRevocationReceiver(this);
-		registerReceiver(tokenRevocatinReceiver, new IntentFilter(ClientManager.ACCESS_TOKEN_REVOKE_INTENT));
-	}
-
-	@Override
-	public void onPause() {
-		super.onPause();
-		unregisterReceiver(tokenRevocatinReceiver);
-		tokenRevocatinReceiver = null;
-	}
-
-	private void getTracks() {
-		try {
-			String albumId = getIntent().getStringExtra("ALBUM_ID");
-			String soql = "select Id, Name, Price__c from Track__c where Album__c = '"+albumId+"'";
-			RestRequest request = RestRequest.getRequestForQuery(apiVersion, soql);
-			client.sendAsync(request, new AsyncRequestCallback() {
-
-				@Override
-				public void onSuccess(RestRequest request, RestResponse response) {
-					try {
-						if (response == null || response.asJSONObject() == null) {
-							return;
-						}
-						JSONArray records = response.asJSONObject().getJSONArray("records");
-						if (records.length() == 0) {
-							return;
-						}	
-						tracks = new String[records.length()];
-						for (int i = 0; i < records.length(); i++) {
-							JSONObject album = (JSONObject)records.get(i);
-							tracks[i] = (i+1) + ".  "+ album.getString("Name");
-			
-						}
-				        ArrayAdapter<String> ad = new ArrayAdapter<String>(TrackListActivity.this, 
-				        		R.layout.list_item, 
-				        		tracks);
-				        lv.setAdapter(ad);
-				        EventsObservable.get().notifyEvent(EventType.RenditionComplete);
-					} catch (Exception e) {
-						e.printStackTrace();
-						displayError(e.getMessage());
-					}
-				}
-				
-				@Override
-				public void onError(Exception exception) {
-					displayError(exception.getMessage());
-					EventsObservable.get().notifyEvent(EventType.RenditionComplete);
-				}
-			});
-		} catch (Exception e) {
-			e.printStackTrace();
-			displayError(e.getMessage());
-		}		
-	}
-
-	private void displayError(String error)	{
-        ArrayAdapter<String> ad = new ArrayAdapter<String>(TrackListActivity.this, 
-        		R.layout.list_item, 
-        		new String[]{"Error retrieving Track data - "+error});
-        lv.setAdapter(ad);	
-	}
-}
+/*
+ * Copyright (c) 2013, salesforce.com, inc.
+ * All rights reserved.
+ * Redistribution and use of this software in source and binary forms, with or
+ * without modification, are permitted provided that the following conditions
+ * are met:
+ * - Redistributions of source code must retain the above copyright notice, this
+ * list of conditions and the following disclaimer.
+ * - Redistributions in binary form must reproduce the above copyright notice,
+ * this list of conditions and the following disclaimer in the documentation
+ * and/or other materials provided with the distribution.
+ * - Neither the name of salesforce.com, inc. nor the names of its contributors
+ * may be used to endorse or promote products derived from this software without
+ * specific prior written permission of salesforce.com, inc.
+ * THIS SOFTWARE IS PROVIDED BY THE COPYRIGHT HOLDERS AND CONTRIBUTORS "AS IS"
+ * AND ANY EXPRESS OR IMPLIED WARRANTIES, INCLUDING, BUT NOT LIMITED TO, THE
+ * IMPLIED WARRANTIES OF MERCHANTABILITY AND FITNESS FOR A PARTICULAR PURPOSE
+ * ARE DISCLAIMED. IN NO EVENT SHALL THE COPYRIGHT OWNER OR CONTRIBUTORS BE
+ * LIABLE FOR ANY DIRECT, INDIRECT, INCIDENTAL, SPECIAL, EXEMPLARY, OR
+ * CONSEQUENTIAL DAMAGES (INCLUDING, BUT NOT LIMITED TO, PROCUREMENT OF
+ * SUBSTITUTE GOODS OR SERVICES; LOSS OF USE, DATA, OR PROFITS; OR BUSINESS
+ * INTERRUPTION) HOWEVER CAUSED AND ON ANY THEORY OF LIABILITY, WHETHER IN
+ * CONTRACT, STRICT LIABILITY, OR TORT (INCLUDING NEGLIGENCE OR OTHERWISE)
+ * ARISING IN ANY WAY OUT OF THE USE OF THIS SOFTWARE, EVEN IF ADVISED OF THE
+ * POSSIBILITY OF SUCH DAMAGE.
+ */
+package com.salesforce.androidsdk.sample;
+
+import org.json.JSONArray;
+import org.json.JSONObject;
+
+import android.app.Activity;
+import android.content.IntentFilter;
+import android.os.Bundle;
+import android.view.View;
+import android.widget.ArrayAdapter;
+import android.widget.ListView;
+
+import com.salesforce.androidsdk.app.ForceApp;
+import com.salesforce.androidsdk.rest.ClientManager;
+import com.salesforce.androidsdk.rest.ClientManager.LoginOptions;
+import com.salesforce.androidsdk.rest.ClientManager.RestClientCallback;
+import com.salesforce.androidsdk.rest.RestClient;
+import com.salesforce.androidsdk.rest.RestClient.AsyncRequestCallback;
+import com.salesforce.androidsdk.rest.RestRequest;
+import com.salesforce.androidsdk.rest.RestResponse;
+import com.salesforce.androidsdk.util.EventsObservable;
+import com.salesforce.androidsdk.util.EventsObservable.EventType;
+import com.salesforce.androidsdk.util.TokenRevocationReceiver;
+
+public class TrackListActivity  extends Activity {
+
+    private String[] tracks;
+    private ListView lv;
+    private RestClient client;
+    private String apiVersion;
+    private TokenRevocationReceiver tokenRevocatinReceiver;
+
+	public void onCreate(Bundle savedInstanceState) {
+        super.onCreate(savedInstanceState);
+        setContentView(R.layout.track_list);
+        apiVersion = getString(R.string.api_version);
+        lv = (ListView)findViewById(R.id.trackList);
+		lv.setEnabled(false);
+    }
+    
+	public void doneBtnInvoked(View v) {
+		setResult(RESULT_OK);
+        finish();		
+	}
+
+	@Override
+	public void onResume() {
+		super.onResume();
+		
+		// Login options
+		String accountType = ForceApp.APP.getAccountType();
+		LoginOptions loginOptions = ForceApp.APP.getLoginOptions();
+		
+		new ClientManager(this, accountType, loginOptions, ForceApp.APP.shouldLogoutWhenTokenRevoked()).getRestClient(this, new RestClientCallback() {
+
+			@Override
+			public void authenticatedRestClient(RestClient client) {
+				if (client == null) {
+					ForceApp.APP.logout(TrackListActivity.this);
+					return;
+				}
+				TrackListActivity.this.client = client;
+				getTracks();
+			}
+		});
+		tokenRevocatinReceiver = new TokenRevocationReceiver(this);
+		registerReceiver(tokenRevocatinReceiver, new IntentFilter(ClientManager.ACCESS_TOKEN_REVOKE_INTENT));
+	}
+
+	@Override
+	public void onPause() {
+		super.onPause();
+		unregisterReceiver(tokenRevocatinReceiver);
+		tokenRevocatinReceiver = null;
+	}
+
+	private void getTracks() {
+		try {
+			String albumId = getIntent().getStringExtra("ALBUM_ID");
+			String soql = "select Id, Name, Price__c from Track__c where Album__c = '"+albumId+"'";
+			RestRequest request = RestRequest.getRequestForQuery(apiVersion, soql);
+			client.sendAsync(request, new AsyncRequestCallback() {
+
+				@Override
+				public void onSuccess(RestRequest request, RestResponse response) {
+					try {
+						if (response == null || response.asJSONObject() == null) {
+							return;
+						}
+						JSONArray records = response.asJSONObject().getJSONArray("records");
+						if (records.length() == 0) {
+							return;
+						}	
+						tracks = new String[records.length()];
+						for (int i = 0; i < records.length(); i++) {
+							JSONObject album = (JSONObject)records.get(i);
+							tracks[i] = (i+1) + ".  "+ album.getString("Name");
+			
+						}
+				        ArrayAdapter<String> ad = new ArrayAdapter<String>(TrackListActivity.this, 
+				        		R.layout.list_item, 
+				        		tracks);
+				        lv.setAdapter(ad);
+				        EventsObservable.get().notifyEvent(EventType.RenditionComplete);
+					} catch (Exception e) {
+						e.printStackTrace();
+						displayError(e.getMessage());
+					}
+				}
+				
+				@Override
+				public void onError(Exception exception) {
+					displayError(exception.getMessage());
+					EventsObservable.get().notifyEvent(EventType.RenditionComplete);
+				}
+			});
+		} catch (Exception e) {
+			e.printStackTrace();
+			displayError(e.getMessage());
+		}		
+	}
+
+	private void displayError(String error)	{
+        ArrayAdapter<String> ad = new ArrayAdapter<String>(TrackListActivity.this, 
+        		R.layout.list_item, 
+        		new String[]{"Error retrieving Track data - "+error});
+        lv.setAdapter(ad);	
+	}
+}